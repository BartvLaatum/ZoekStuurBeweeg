--- conflicted
+++ resolved
@@ -286,43 +286,6 @@
     # of a specific board configuration after the max depth is reached
     @staticmethod
     def minimax(chessboard, depth):
-<<<<<<< HEAD
-        player = chessboard.turn
-        move, action = np.argmax(ChessBoard.legal_moves(chessboard),
-                                    lambda chessboard: ChessComputer.min_value(chessboard))
-        return (action, move)
-
-    @staticmethod
-    def max_value(chessboard, depth):
-        if ChessBoard.is_king_dead(chessboard, chessboard.turn):
-            return ChessComputer.evaluate_board(chessboard, depth)
-        depth -= 1
-        value = -999999
-        possible_moves = ChessBoard.legal_moves(chessboard)
-        best_move = possible_moves[0]
-        if depth == 0:
-            for move in possible_moves:
-                new_board = ChessBoard.make_move(chessboard, move)
-                new_value = max(value, ChessComputer.min_value(new_board))
-
-        return new_value
-
-    @staticmethod
-    def min_value(chessboard, depth):
-        if ChessBoard.is_king_dead(chessboard, chessboard.turn):
-            return ChessComputer.evaluate_board(chessboard, depth)
-        depth -= 1
-        value = 999999
-        possible_moves = ChessBoard.legal_moves(chessboard)
-        best_move = [0]
-        if depth == 0:
-            for move in possible_moves:
-                new_board = ChessBoard.make_move(chessboard, move)
-                new_value = min(value, ChessComputer.max_value(new_board))
-
-        return new_value
-
-=======
         possible_moves = ChessBoard.legal_moves(chessboard)
         best_move = possible_moves[0]
         best_score = 0
@@ -373,7 +336,6 @@
             if value > best:
                 best = value
         return best
->>>>>>> 77ddc78c
 
 
     @staticmethod
@@ -400,7 +362,7 @@
 
 
 
-    # Calculates the score of a given board configuration based on the 
+    # Calculates the score of a given board configuration based on the
     # material left on the board. Returns a score number, in which positive
     # means white is better off, while negative means black is better of
     @staticmethod
@@ -456,7 +418,7 @@
         if len(sys.argv) > 1:
             filename = sys.argv[1]
         else:
-            filename = "board.chb"
+            filename = "mate_in_one1.chb"
 
         print("Reading from " + filename + "...")
         self.load_from_file(filename)

--- conflicted
+++ resolved
@@ -171,7 +171,6 @@
         move_list = []
         for x in range(8):
             for y in range(8):
-<<<<<<< HEAD
                 piece = self.get_boardpiece((x,y))
                 if piece != None and piece.side == self.turn:
                     all_moves = self.all_moves((x,y))
@@ -180,10 +179,6 @@
                             move_list.append(to_notation(move))
         return move_list
 
-=======
-                piece = self.get_boardpiece((x, y))
-        pass
->>>>>>> 7db70603
 
     # Generates all possible moves from a start coordinate, without taking
     # the rules of the game into account
